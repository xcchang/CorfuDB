package org.corfudb.logreplication.receive;

import io.netty.buffer.Unpooled;
import lombok.extern.slf4j.Slf4j;
import org.corfudb.logreplication.DataSender;
import org.corfudb.logreplication.message.MessageMetadata;

import org.corfudb.logreplication.message.MessageType;
import org.corfudb.logreplication.fsm.LogReplicationConfig;

import org.corfudb.logreplication.message.DataMessage;
import org.corfudb.protocols.logprotocol.MultiObjectSMREntry;
import org.corfudb.protocols.logprotocol.OpaqueEntry;
import org.corfudb.protocols.logprotocol.SMREntry;
import org.corfudb.protocols.wireprotocol.TokenResponse;
import org.corfudb.runtime.CorfuRuntime;
import org.corfudb.runtime.view.Address;
import org.corfudb.runtime.view.ObjectsView;
import org.corfudb.runtime.view.stream.IStreamView;

import javax.annotation.concurrent.NotThreadSafe;
import java.util.ArrayList;
import java.util.HashMap;
import java.util.HashSet;
import java.util.List;
import java.util.Map;
import java.util.Objects;
import java.util.Set;
import java.util.UUID;
import java.util.stream.Collectors;
import java.util.stream.Stream;

@NotThreadSafe
@Slf4j
/**
 * Process TxMessage that contains transaction logs for registered streams.
 */
public class LogEntryWriter {
    private Set<UUID> streamUUIDs; //the set of streams that log entry writer will work on.
    HashMap<UUID, IStreamView> streamViewMap; //map the stream uuid to the streamview.
    CorfuRuntime rt;
    private long srcGlobalSnapshot; //the source snapshot that the transaction logs are based
    long lastMsgTs; //the timestamp of the last message processed.
    private HashMap<Long, DataMessage> msgQ; //If the received messages are out of order, buffer them. Can be queried according to the preTs.
    private final int MAX_MSG_QUE_SIZE = 20; //The max size of the msgQ.
    private DataSender dataSender;

    public LogEntryWriter(CorfuRuntime rt, DataSender dataSender, LogReplicationConfig config) {
        this.rt = rt;
        this.dataSender = dataSender;
        Set<String> streams = config.getStreamsToReplicate();
        streamUUIDs = new HashSet<>();

        for (String s : streams) {
            streamUUIDs.add(CorfuRuntime.getStreamID(s));
        }
        msgQ = new HashMap<>();
        srcGlobalSnapshot = Address.NON_ADDRESS;
        lastMsgTs = Address.NON_ADDRESS;

        streamViewMap = new HashMap<>();
        for (UUID uuid : streamUUIDs) {
            streamViewMap.put(uuid, rt.getStreamsView().getUnsafe(uuid));
        }
    }

    /**
     * Verify the metadata is the correct data type.
     * @param metadata
     * @throws ReplicationWriterException
     */
    void verifyMetadata(MessageMetadata metadata) throws ReplicationWriterException {
        if (metadata.getMessageMetadataType() != MessageType.LOG_ENTRY_MESSAGE) {
            log.error("Wrong message metadata {}, expecting  type {} snapshot {}", metadata,
                    MessageType.LOG_ENTRY_MESSAGE, srcGlobalSnapshot);
            throw new ReplicationWriterException("wrong type of message");
        }
    }

    /**
     * Convert message data to an MultiObjectSMREntry and write to log.
     * @param txMessage
     */
    void processMsg(DataMessage txMessage) {
        OpaqueEntry opaqueEntry = OpaqueEntry.deserialize(Unpooled.wrappedBuffer(txMessage.getData()));
        Map<UUID, List<SMREntry>> map = opaqueEntry.getEntries();
        if (!streamUUIDs.containsAll(map.keySet())) {
            log.error("txMessage contains noisy streams {}, expecting {}", map.keySet(), streamUUIDs);
            throw new ReplicationWriterException("Wrong streams set");
        }

        try {
            rt.getObjectsView().TXBegin();
            for (UUID uuid : opaqueEntry.getEntries().keySet()) {
                MultiObjectSMREntry multiObjectSMREntry = new MultiObjectSMREntry();
                for(SMREntry smrEntry : opaqueEntry.getEntries().get(uuid)) {
                    multiObjectSMREntry.addTo(uuid, smrEntry);
                }
                streamViewMap.get(uuid).append(multiObjectSMREntry);
            }
        } catch (Exception e) {
            log.warn("Caught an exception ", e);
        }
        finally {
            rt.getObjectsView().TXEnd();
        }
    }

    /**
     * Go over the queue, if the next expecting msg is in queue, process it.
     */
    void processQueue() {
        while (true) {
            DataMessage txMessage = msgQ.get(lastMsgTs);
            if (txMessage == null) {
                return;
            }
            processMsg(txMessage);
            msgQ.remove(lastMsgTs);
            lastMsgTs = txMessage.getMetadata().getTimestamp();
        }
    }

    /**
     * Remove entries that has timestamp smaller than msgTs
     * @param msgTs
     */
    void cleanMsgQ(long msgTs) {
        for (long address : msgQ.keySet()) {
            if (msgQ.get(address).getMetadata().getSnapshotTimestamp() <= lastMsgTs) {
                msgQ.remove(address);
            }
        }
    }

    /**
     * Apply message generate by log entry reader and will apply at the destination corfu cluster.
     * @param msg
     * @throws ReplicationWriterException
     */
    public void apply(DataMessage msg) throws ReplicationWriterException {
        verifyMetadata(msg.getMetadata());

        // Ignore the out of date messages
        if (msg.getMetadata().getSnapshotTimestamp() < srcGlobalSnapshot) {
            log.warn("Received message with snapshot {} is smaller than current snapshot {}.Ignore it",
                    msg.getMetadata().getSnapshotTimestamp(), srcGlobalSnapshot);
            return;
        }

        // A new Delta sync is triggered, setup the new srcGlobalSnapshot and msgQ
        if (msg.getMetadata().getSnapshotTimestamp() > srcGlobalSnapshot) {
            srcGlobalSnapshot = msg.getMetadata().getSnapshotTimestamp();
            lastMsgTs = srcGlobalSnapshot;
            cleanMsgQ(lastMsgTs);
        }

        //we will skip the entries has been processed.
        if (msg.getMetadata().getTimestamp() <= lastMsgTs) {
            return;
        }

        //If the entry is the expecting entry, process it and process
        //the messages in the queue.
        if (msg.getMetadata().getPreviousTimestamp() == lastMsgTs) {
            processMsg(msg);
            lastMsgTs = msg.getMetadata().getTimestamp();
            processQueue();
<<<<<<< HEAD
            // Send ACK to sender for the set of processed
            MessageMetadata metadata = new MessageMetadata(MessageType.LOG_ENTRY_REPLICATED, lastMsgTs, srcGlobalSnapshot);
            DataMessage ack = new DataMessage(metadata);
            dataSender.send(ack);
=======
            return;
>>>>>>> 5ffce4eb
        }

        //If the entry's ts is larger than the entry processed, put it to the queue
        if (msgQ.size() < MAX_MSG_QUE_SIZE) {
            msgQ.putIfAbsent(msg.getMetadata().getPreviousTimestamp(), msg);
        } else if (msgQ.get(msg.getMetadata().getPreviousTimestamp()) != null) {
            log.warn("The message is out of order and the queue is full, will drop the message {}", msg.getMetadata());
        }
    }

    /**
     *
     */
    public void setTimestamp(long snapshot, long ackTimestamp) {
        srcGlobalSnapshot = snapshot;
        lastMsgTs = ackTimestamp;
        cleanMsgQ(ackTimestamp);
    }
}<|MERGE_RESOLUTION|>--- conflicted
+++ resolved
@@ -84,6 +84,8 @@
     void processMsg(DataMessage txMessage) {
         OpaqueEntry opaqueEntry = OpaqueEntry.deserialize(Unpooled.wrappedBuffer(txMessage.getData()));
         Map<UUID, List<SMREntry>> map = opaqueEntry.getEntries();
+        boolean sendAck = true;
+
         if (!streamUUIDs.containsAll(map.keySet())) {
             log.error("txMessage contains noisy streams {}, expecting {}", map.keySet(), streamUUIDs);
             throw new ReplicationWriterException("Wrong streams set");
@@ -100,9 +102,16 @@
             }
         } catch (Exception e) {
             log.warn("Caught an exception ", e);
+            throw e;
+        } finally {
+            rt.getObjectsView().TXEnd();
         }
-        finally {
-            rt.getObjectsView().TXEnd();
+
+        if (sendAck) {
+            // Send ACK to sender for the set of processed
+            MessageMetadata metadata = new MessageMetadata(MessageType.LOG_ENTRY_REPLICATED, lastMsgTs, srcGlobalSnapshot);
+            DataMessage ack = new DataMessage(metadata);
+            dataSender.send(ack);
         }
     }
 
@@ -166,14 +175,8 @@
             processMsg(msg);
             lastMsgTs = msg.getMetadata().getTimestamp();
             processQueue();
-<<<<<<< HEAD
-            // Send ACK to sender for the set of processed
-            MessageMetadata metadata = new MessageMetadata(MessageType.LOG_ENTRY_REPLICATED, lastMsgTs, srcGlobalSnapshot);
-            DataMessage ack = new DataMessage(metadata);
-            dataSender.send(ack);
-=======
+
             return;
->>>>>>> 5ffce4eb
         }
 
         //If the entry's ts is larger than the entry processed, put it to the queue
