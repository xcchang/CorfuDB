--- conflicted
+++ resolved
@@ -14,7 +14,6 @@
     PING = 0;
     AUTHENTICATE = 1;
     RESTART = 2;
-<<<<<<< HEAD
     RESET = 3;
     SEAL  = 4;
 
@@ -25,18 +24,10 @@
 
     GET_TOKEN = 9;
     COMMIT_TRANSACTION = 10;
-=======
-    SEAL  = 3;
-    GET_LAYOUT  = 4;
-    PREPARE_LAYOUT  = 5;
-    PROPOSE_LAYOUT = 6;
-    COMMIT_LAYOUT = 7;
-    GET_TOKEN = 8;
-    COMMIT_TRANSACTION = 9;
-    BOOTSTRAP_SEQUENCER = 10;
->>>>>>> e352c01b
-    BOOTSTRAP = 11;
+    BOOTSTRAP_SEQUENCER = 11;
+    BOOTSTRAP = 12;
     QUERY_STREAM = 16;
+
     READ_LOG = 17;
     QUERY_LOG_METADATA = 18;
     TRIM_LOG = 19;
@@ -112,6 +103,7 @@
 }
 
 message RestartResponse {
+
 }
 message ResetRequest {
 
