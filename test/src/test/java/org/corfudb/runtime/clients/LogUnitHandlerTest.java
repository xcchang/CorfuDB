--- conflicted
+++ resolved
@@ -1,43 +1,15 @@
 package org.corfudb.runtime.clients;
 
+import static org.assertj.core.api.Assertions.assertThat;
+import static org.assertj.core.api.Assertions.assertThatThrownBy;
+import static org.corfudb.infrastructure.log.StreamLogFiles.METADATA_SIZE;
+import static org.junit.Assert.assertEquals;
+import static org.junit.Assert.fail;
 import com.google.common.collect.ImmutableMap;
 import com.google.common.collect.ImmutableSet;
+
 import io.netty.buffer.ByteBuf;
 import io.netty.buffer.Unpooled;
-import org.assertj.core.api.Assertions;
-import org.assertj.core.api.Condition;
-import org.corfudb.format.Types;
-import org.corfudb.infrastructure.AbstractServer;
-import org.corfudb.infrastructure.LogUnitServer;
-import org.corfudb.infrastructure.ServerContext;
-import org.corfudb.infrastructure.ServerContextBuilder;
-<<<<<<< HEAD
-import org.corfudb.infrastructure.configuration.ServerConfigurator;
-=======
-import org.corfudb.infrastructure.log.compression.Codec;
->>>>>>> a9e81485
-import org.corfudb.infrastructure.log.StreamLogFiles;
-import org.corfudb.protocols.wireprotocol.DataType;
-import org.corfudb.protocols.wireprotocol.ILogData;
-import org.corfudb.protocols.wireprotocol.IMetadata;
-import org.corfudb.protocols.wireprotocol.LogData;
-import org.corfudb.protocols.wireprotocol.PriorityLevel;
-import org.corfudb.protocols.wireprotocol.ReadResponse;
-import org.corfudb.protocols.wireprotocol.StreamsAddressResponse;
-import org.corfudb.protocols.wireprotocol.TailsResponse;
-import org.corfudb.protocols.wireprotocol.Token;
-import org.corfudb.runtime.CorfuRuntime;
-import org.corfudb.runtime.CorfuRuntime.CorfuRuntimeParameters;
-import org.corfudb.runtime.exceptions.DataCorruptionException;
-import org.corfudb.runtime.exceptions.DataOutrankedException;
-import org.corfudb.runtime.exceptions.OverwriteCause;
-import org.corfudb.runtime.exceptions.OverwriteException;
-import org.corfudb.runtime.exceptions.QuotaExceededException;
-import org.corfudb.runtime.exceptions.ValueAdoptedException;
-import org.corfudb.runtime.view.Address;
-import org.corfudb.runtime.view.stream.StreamAddressSpace;
-import org.corfudb.util.serializer.Serializers;
-import org.junit.Test;
 
 import java.io.File;
 import java.io.RandomAccessFile;
@@ -55,11 +27,36 @@
 import java.util.concurrent.CompletableFuture;
 import java.util.concurrent.ExecutionException;
 
-import static org.assertj.core.api.Assertions.assertThat;
-import static org.assertj.core.api.Assertions.assertThatThrownBy;
-import static org.corfudb.infrastructure.log.StreamLogFiles.METADATA_SIZE;
-import static org.junit.Assert.assertEquals;
-import static org.junit.Assert.fail;
+import org.assertj.core.api.Assertions;
+import org.assertj.core.api.Condition;
+import org.corfudb.format.Types;
+import org.corfudb.infrastructure.AbstractServer;
+import org.corfudb.infrastructure.LogUnitServer;
+import org.corfudb.infrastructure.ServerContext;
+import org.corfudb.infrastructure.ServerContextBuilder;
+import org.corfudb.infrastructure.log.compression.Codec;
+import org.corfudb.infrastructure.log.StreamLogFiles;
+import org.corfudb.protocols.wireprotocol.DataType;
+import org.corfudb.protocols.wireprotocol.ILogData;
+import org.corfudb.protocols.wireprotocol.IMetadata;
+import org.corfudb.protocols.wireprotocol.LogData;
+import org.corfudb.protocols.wireprotocol.PriorityLevel;
+import org.corfudb.protocols.wireprotocol.ReadResponse;
+import org.corfudb.runtime.exceptions.QuotaExceededException;
+import org.corfudb.runtime.view.stream.StreamAddressSpace;
+import org.corfudb.protocols.wireprotocol.StreamsAddressResponse;
+import org.corfudb.protocols.wireprotocol.TailsResponse;
+import org.corfudb.protocols.wireprotocol.Token;
+import org.corfudb.runtime.CorfuRuntime;
+import org.corfudb.runtime.CorfuRuntime.CorfuRuntimeParameters;
+import org.corfudb.runtime.exceptions.DataCorruptionException;
+import org.corfudb.runtime.exceptions.DataOutrankedException;
+import org.corfudb.runtime.exceptions.OverwriteCause;
+import org.corfudb.runtime.exceptions.OverwriteException;
+import org.corfudb.runtime.exceptions.ValueAdoptedException;
+import org.corfudb.runtime.view.Address;
+import org.corfudb.util.serializer.Serializers;
+import org.junit.Test;
 
 /**
  * Created by mwei on 12/14/15.
@@ -93,9 +90,7 @@
                 .setLogPath(dirPath)
                 .setServerRouter(serverRouter)
                 .build();
-
-        ServerConfigurator serverConfigurator = new ServerConfigurator(serverContext);
-        LogUnitServer server = serverConfigurator.getLogUnitServer();
+        LogUnitServer server = new LogUnitServer(serverContext);
         return new ImmutableSet.Builder<AbstractServer>()
                 .add(server)
                 .build();
@@ -175,8 +170,7 @@
                 .withCauseInstanceOf(OverwriteException.class);
 
         // "Restart the logging unit
-        ServerConfigurator serverConfigurator = new ServerConfigurator(serverContext);
-        LogUnitServer server2 = serverConfigurator.getLogUnitServer();
+        LogUnitServer server2 = new LogUnitServer(serverContext);
         serverRouter.reset();
         serverRouter.addServer(server2);
 
@@ -204,8 +198,7 @@
                 .setLogSizeLimitPercentage(Double.toString(maxLogSizeInPercentage))
                 .setCompressionCodec(Codec.Type.None.toString())
                 .build();
-        ServerConfigurator serverConfigurator = new ServerConfigurator(serverContext);
-        LogUnitServer server = serverConfigurator.getLogUnitServer();
+        LogUnitServer server = new LogUnitServer(sc);
         serverRouter.addServer(server);
 
         final long address0 = 0L;
@@ -252,8 +245,7 @@
         client.compact().get();
 
         // For logunit cache flush
-        ServerConfigurator serverConfigurator = new ServerConfigurator(serverContext);
-        LogUnitServer server2 = serverConfigurator.getLogUnitServer();
+        LogUnitServer server2 = new LogUnitServer(serverContext);
         serverRouter.reset();
         serverRouter.addServer(server2);
 
@@ -265,8 +257,7 @@
 
     @Test
     public void flushLogUnitCache() throws Exception {
-        ServerConfigurator serverConfigurator = new ServerConfigurator(serverContext);
-        LogUnitServer server2 = serverConfigurator.getLogUnitServer();
+        LogUnitServer server2 = new LogUnitServer(serverContext);
         serverRouter.reset();
         serverRouter.addServer(server2);
 
@@ -334,23 +325,22 @@
 
         client.write(0, new IMetadata.DataRank(1), testString, Collections.emptyMap()).get();
         LogData r = client.read(0).get().getAddresses().get(0L);
-        assertThat(r.getType()).isEqualTo(DataType.DATA);
+        assertThat(r.getType()) .isEqualTo(DataType.DATA);
         assertThat(r.getPayload(new CorfuRuntime()))
                 .isEqualTo(testString);
 
         try {
-            ILogData data = createEmptyData(0, DataType.RANK_ONLY, new IMetadata.DataRank(2)).getSerialized();
+            ILogData data = createEmptyData(0, DataType.RANK_ONLY,  new IMetadata.DataRank(2)).getSerialized();
             client.write(data).get();
             fail();
         } catch (Exception e) {
             // expected
             assertEquals(ValueAdoptedException.class, e.getCause().getClass());
-            ValueAdoptedException ex = (ValueAdoptedException) e.getCause();
+            ValueAdoptedException ex = (ValueAdoptedException)e.getCause();
             ReadResponse read = ex.getReadResponse();
             LogData log = read.getAddresses().get(0l);
             assertThat(log.getType()).isEqualTo(DataType.DATA);
-            assertThat(log.getPayload(new CorfuRuntime())).isEqualTo(testString);
-            ;
+            assertThat(log.getPayload(new CorfuRuntime())).isEqualTo(testString);;
         }
         r = client.read(0).get().getAddresses().get(0L);
         assertThat(r.getType()).isEqualTo(DataType.DATA);
@@ -484,8 +474,7 @@
         file.getChannel().read(metaDataBuf);
         metaDataBuf.flip();
 
-        ServerConfigurator serverConfigurator = new ServerConfigurator(serverContext);
-        LogUnitServer server2 = serverConfigurator.getLogUnitServer();
+        LogUnitServer server2 = new LogUnitServer(serverContext);
         serverRouter.reset();
         serverRouter.addServer(server2);
 
@@ -506,7 +495,6 @@
      * Testing that the clientId/ThreadId is persisted and that two
      * LogData entries are equal if they have the same runtime and are coming
      * from the same thread.
-     *
      * @throws Exception
      */
     @Test
@@ -529,7 +517,6 @@
     /**
      * Ensure that same LogData payload written by two different thread
      * are not equals
-     *
      * @throws Exception
      */
     @Test
@@ -551,7 +538,6 @@
     /**
      * Ensure that same LogData payload written by two different client
      * are not equals
-     *
      * @throws Exception
      */
     @Test
@@ -573,7 +559,6 @@
 
     /**
      * Ensure log unit client can query log tail.
-     *
      * @throws Exception
      */
     @Test
@@ -588,12 +573,11 @@
 
         CompletableFuture<TailsResponse> cf = client.getLogTail();
         long tail = cf.get().getLogTail();
-        assertThat(tail).isEqualTo(numEntries - 1);
+        assertThat(tail).isEqualTo(numEntries-1);
     }
 
     /**
      * Ensure log unit client can query stream's address space and log address space.
-     *
      * @throws Exception
      */
     @Test
